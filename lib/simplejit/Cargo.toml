[package]
name = "cranelift-simplejit"
version = "0.21.1"
authors = ["The Cranelift Project Developers"]
description = "A simple JIT library backed by Cranelift"
repository = "https://github.com/CraneStation/cranelift"
documentation = "https://cranelift.readthedocs.io/"
categories = ["no-std"]
license = "Apache-2.0 WITH LLVM-exception"
readme = "README.md"

[dependencies]
cranelift-codegen = { path = "../codegen", version = "0.21.1", default-features = false }
cranelift-module = { path = "../module", version = "0.21.1", default-features = false }
cranelift-native = { path = "../native", version = "0.21.1", default-features = false }
region = "0.3.0"
libc = { version = "0.2.42", default-features = false }
errno = "0.2.4"
target-lexicon = { version = "0.0.3", default-features = false }

[target.'cfg(target_os = "windows")'.dependencies]
winapi = { version = "0.3", features = ["winbase", "memoryapi"] }

[dev-dependencies]
<<<<<<< HEAD
cranelift = { path = "../umbrella", version = "0.21.0" }
=======
cranelift = { path = "../umbrella", version = "0.21.1", default-features = false }
>>>>>>> cadb76ef

[features]
default = ["std"]
std = ["libc/use_std", "cranelift-codegen/std", "cranelift-module/std", "cranelift-native/std", "target-lexicon/std"]
core = ["cranelift-codegen/core", "cranelift-module/core", "cranelift-native/core"]

[badges]
maintenance = { status = "experimental" }
travis-ci = { repository = "CraneStation/cranelift" }<|MERGE_RESOLUTION|>--- conflicted
+++ resolved
@@ -22,11 +22,7 @@
 winapi = { version = "0.3", features = ["winbase", "memoryapi"] }
 
 [dev-dependencies]
-<<<<<<< HEAD
-cranelift = { path = "../umbrella", version = "0.21.0" }
-=======
-cranelift = { path = "../umbrella", version = "0.21.1", default-features = false }
->>>>>>> cadb76ef
+cranelift = { path = "../umbrella", version = "0.21.1" }
 
 [features]
 default = ["std"]
